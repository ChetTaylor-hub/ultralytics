--- conflicted
+++ resolved
@@ -4,12 +4,8 @@
 
 from ultralytics.engine.model import Model
 from ultralytics.models import yolo
-<<<<<<< HEAD
-from ultralytics.nn.tasks import ClassificationModel, DetectionModel, OBBModel, PoseModel, SegmentationModel, CountingModel
-=======
-from ultralytics.nn.tasks import ClassificationModel, DetectionModel, OBBModel, PoseModel, SegmentationModel, WorldModel
+from ultralytics.nn.tasks import ClassificationModel, DetectionModel, OBBModel, PoseModel, SegmentationModel, CountingModel, WorldModel
 from ultralytics.utils import yaml_load, ROOT
->>>>>>> 61088b43
 
 
 class YOLO(Model):
@@ -60,15 +56,12 @@
                 "validator": yolo.obb.OBBValidator,
                 "predictor": yolo.obb.OBBPredictor,
             },
-<<<<<<< HEAD
             "count": {
                 "model": CountingModel,
                 "trainer": yolo.count.CountTrainer,
                 "validator": yolo.count.CountValidator,
                 "predictor": yolo.count.CountPredictor,
             },
-        }
-=======
         }
 
 
@@ -115,5 +108,4 @@
         # Reset method class names
         # self.predictor = None  # reset predictor otherwise old names remain
         if self.predictor:
-            self.predictor.model.names = classes
->>>>>>> 61088b43
+            self.predictor.model.names = classes